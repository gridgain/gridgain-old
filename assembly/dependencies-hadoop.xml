<?xml version="1.0" encoding="UTF-8"?>

<!--

 Copyright (C) GridGain Systems. All Rights Reserved.

 Licensed under the Apache License, Version 2.0 (the "License");
 you may not use this file except in compliance with the License.
 You may obtain a copy of the License at

     http://www.apache.org/licenses/LICENSE-2.0

 Unless required by applicable law or agreed to in writing, software
 distributed under the License is distributed on an "AS IS" BASIS,
 WITHOUT WARRANTIES OR CONDITIONS OF ANY KIND, either express or implied.
 See the License for the specific language governing permissions and
 limitations under the License.

    _________        _____ __________________        _____
    __  ____/___________(_)______  /__  ____/______ ____(_)_______
    _  / __  __  ___/__  / _  __  / _  / __  _  __ `/__  / __  __ \
    / /_/ /  _  /    _  /  / /_/ /  / /_/ /  / /_/ / _  /  _  / / /
    \____/   /_/     /_/   \_,__/   \____/   \__,_/  /_/   /_/ /_/
-->

<assembly xmlns="http://maven.apache.org/plugins/maven-assembly-plugin/assembly/1.1.2"
          xmlns:xsi="http://www.w3.org/2001/XMLSchema-instance"
          xsi:schemaLocation="http://maven.apache.org/plugins/maven-assembly-plugin/assembly/1.1.2
          http://maven.apache.org/xsd/assembly-1.1.2.xsd">
    <id>dependencies</id>

    <formats>
        <format>dir</format>
    </formats>

    <includeBaseDirectory>false</includeBaseDirectory>

    <moduleSets>
        <moduleSet>
            <includes>
                <include>org.gridgain:gridgain-spring</include>
                <include>org.gridgain:gridgain-log4j</include>
            </includes>
            <sources>
                <includeModuleDirectory>true</includeModuleDirectory>
                <fileSets>
                    <fileSet>
                        <directory>${basedir}</directory>
                        <outputDirectory>/</outputDirectory>
                        <includes>
                            <include>readme.txt</include>
                            <include>licenses/**</include>
                        </includes>
                    </fileSet>
                    <fileSet>
                        <directory>target/libs</directory>
                        <outputDirectory>/</outputDirectory>
                    </fileSet>
                    <fileSet>
                        <directory>target</directory>
                        <outputDirectory>/</outputDirectory>
                        <includes>
                            <include>*.jar</include>
                        </includes>
                        <excludes>
                            <exclude>*-tests.jar</exclude>
                            <exclude>*-javadoc.jar</exclude>
                            <exclude>*-sources.jar</exclude>
                        </excludes>
                    </fileSet>
                </fileSets>
            </sources>
        </moduleSet>

        <moduleSet>
            <includes>
<<<<<<< HEAD
                <include>org.gridgain:gridgain-filesystem</include>
=======
                <include>org.gridgain:gridgain-ggfs</include>
>>>>>>> ee71b645
                <include>org.gridgain:gridgain-hadoop</include>
            </includes>
            <sources>
                <includeModuleDirectory>true</includeModuleDirectory>
                <fileSets>
                    <fileSet>
                        <directory>${basedir}</directory>
                        <outputDirectory>/</outputDirectory>
                        <includes>
                            <include>readme.txt</include>
                            <include>licenses/**</include>
                        </includes>
                    </fileSet>
                    <fileSet>
                        <directory>target</directory>
                        <outputDirectory>/</outputDirectory>
                        <includes>
                            <include>*.jar</include>
                        </includes>
                        <excludes>
                            <exclude>*-tests.jar</exclude>
                            <exclude>*-javadoc.jar</exclude>
                            <exclude>*-sources.jar</exclude>
                        </excludes>
                    </fileSet>
                </fileSets>
            </sources>
        </moduleSet>
    </moduleSets>

    <fileSets>
        <fileSet>
            <directory>modules/core/licenses</directory>
            <outputDirectory>/licenses</outputDirectory>
        </fileSet>
    </fileSets>

    <files>
        <file>
            <source>target/gridgain-core-${gridgain.version}.jar</source>
            <outputDirectory>/</outputDirectory>
        </file>
    </files>
</assembly><|MERGE_RESOLUTION|>--- conflicted
+++ resolved
@@ -74,11 +74,7 @@
 
         <moduleSet>
             <includes>
-<<<<<<< HEAD
-                <include>org.gridgain:gridgain-filesystem</include>
-=======
                 <include>org.gridgain:gridgain-ggfs</include>
->>>>>>> ee71b645
                 <include>org.gridgain:gridgain-hadoop</include>
             </includes>
             <sources>
