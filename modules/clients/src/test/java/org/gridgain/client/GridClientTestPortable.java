--- conflicted
+++ resolved
@@ -19,11 +19,7 @@
  * Test portable object.
  */
 @SuppressWarnings("PublicField")
-<<<<<<< HEAD
-public class GridClientTestPortable implements GridPortable, Serializable {
-=======
 public class GridClientTestPortable implements GridPortableMarshalAware, Serializable {
->>>>>>> 90605015
     /** */
     public byte b;
 
