--- conflicted
+++ resolved
@@ -124,10 +124,6 @@
             <type>test-jar</type>
             <scope>test</scope>
         </dependency>
-<<<<<<< HEAD
-
-=======
->>>>>>> e7aed0d1
     </dependencies>
 
     <build>
