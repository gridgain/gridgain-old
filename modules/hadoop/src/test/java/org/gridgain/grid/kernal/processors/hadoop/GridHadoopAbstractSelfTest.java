/* @java.file.header */

/*  _________        _____ __________________        _____
 *  __  ____/___________(_)______  /__  ____/______ ____(_)_______
 *  _  / __  __  ___/__  / _  __  / _  / __  _  __ `/__  / __  __ \
 *  / /_/ /  _  /    _  /  / /_/ /  / /_/ /  / /_/ / _  /  _  / / /
 *  \____/   /_/     /_/   \_,__/   \____/   \__,_/  /_/   /_/ /_/
 */

package org.gridgain.grid.kernal.processors.hadoop;

import org.gridgain.grid.*;
import org.gridgain.grid.cache.*;
import org.gridgain.grid.ggfs.*;
import org.gridgain.grid.hadoop.*;
import org.gridgain.grid.spi.communication.tcp.*;
import org.gridgain.testframework.junits.common.*;

import java.io.*;

import static org.gridgain.grid.cache.GridCacheAtomicityMode.*;
import static org.gridgain.grid.cache.GridCacheMode.*;
import static org.gridgain.grid.cache.GridCacheWriteSynchronizationMode.*;

/**
 * Abstract class for Hadoop tests.
 */
public abstract class GridHadoopAbstractSelfTest extends GridCommonAbstractTest {
    /** REST port. */
    protected static final int REST_PORT = 11212;

    /** GGFS name. */
    protected static final String ggfsName = null;

    /** GGFS name. */
    protected static final String ggfsMetaCacheName = "meta";

    /** GGFS name. */
    protected static final String ggfsDataCacheName = "data";

    /** GGFS block size. */
    protected static final int ggfsBlockSize = 1024;

    /** GGFS block group size. */
    protected static final int ggfsBlockGroupSize = 8;

    /** Initial REST port. */
    private int restPort = REST_PORT;

    /** Initial classpath. */
    private static String initCp;

    /** {@inheritDoc} */
    @Override protected void beforeTestsStarted() throws Exception {
        // Add surefire classpath to regular classpath.
        initCp = System.getProperty("java.class.path");

        String surefireCp = System.getProperty("surefire.test.class.path");

        if (surefireCp != null)
            System.setProperty("java.class.path", initCp + File.pathSeparatorChar + surefireCp);

        super.beforeTestsStarted();
    }

    /** {@inheritDoc} */
    @Override protected void afterTestsStopped() throws Exception {
        super.afterTestsStopped();

        // Restore classpath.
        System.setProperty("java.class.path", initCp);

        initCp = null;
    }

    /** {@inheritDoc} */
    @Override protected GridConfiguration getConfiguration(String gridName) throws Exception {
        GridConfiguration cfg = super.getConfiguration(gridName);

        cfg.setHadoopConfiguration(hadoopConfiguration(gridName));

        GridTcpCommunicationSpi commSpi = new GridTcpCommunicationSpi();

        commSpi.setSharedMemoryPort(-1);

        cfg.setCommunicationSpi(commSpi);

        if (ggfsEnabled()) {
            cfg.setCacheConfiguration(metaCacheConfiguration(), dataCacheConfiguration());

            cfg.setGgfsConfiguration(ggfsConfiguration());
        }

        if (restEnabled()) {
            cfg.setRestEnabled(true);
            cfg.setRestTcpPort(restPort++);
        }

        cfg.setLocalHost("127.0.0.1");
<<<<<<< HEAD
        cfg.setPeerClassLoadingEnabled(false);
=======
>>>>>>> edfefde5

        return cfg;
    }

    /**
     * @param gridName Grid name.
     * @return Hadoop configuration.
     */
    public GridHadoopConfiguration hadoopConfiguration(String gridName) {
        return new GridHadoopConfiguration();
    }

    /**
     * @return GGFS configuration.
     */
    public GridGgfsConfiguration ggfsConfiguration() {
        GridGgfsConfiguration cfg = new GridGgfsConfiguration();

        cfg.setName(ggfsName);
        cfg.setBlockSize(ggfsBlockSize);
        cfg.setDataCacheName(ggfsDataCacheName);
        cfg.setMetaCacheName(ggfsMetaCacheName);
        cfg.setFragmentizerEnabled(false);

        return cfg;
    }

    /**
     * @return GGFS meta cache configuration.
     */
    public GridCacheConfiguration metaCacheConfiguration() {
        GridCacheConfiguration cfg = new GridCacheConfiguration();

        cfg.setName(ggfsMetaCacheName);
        cfg.setCacheMode(REPLICATED);
        cfg.setAtomicityMode(TRANSACTIONAL);
        cfg.setWriteSynchronizationMode(FULL_SYNC);

        return cfg;
    }

    /**
     * @return GGFS data cache configuration.
     */
    private GridCacheConfiguration dataCacheConfiguration() {
        GridCacheConfiguration cfg = new GridCacheConfiguration();

        cfg.setName(ggfsDataCacheName);
        cfg.setCacheMode(PARTITIONED);
        cfg.setAtomicityMode(TRANSACTIONAL);
        cfg.setAffinityMapper(new GridGgfsGroupDataBlocksKeyMapper(ggfsBlockGroupSize));
        cfg.setWriteSynchronizationMode(FULL_SYNC);

        return cfg;
    }

    /**
     * @return {@code True} if GGFS is enabled on Hadoop nodes.
     */
    protected boolean ggfsEnabled() {
        return false;
    }

    /**
     * @return {@code True} if REST is enabled on Hadoop nodes.
     */
    protected boolean restEnabled() {
        return false;
    }

    /**
     * @return Number of nodes to start.
     */
    protected int gridCount() {
        return 3;
    }
}<|MERGE_RESOLUTION|>--- conflicted
+++ resolved
@@ -97,10 +97,7 @@
         }
 
         cfg.setLocalHost("127.0.0.1");
-<<<<<<< HEAD
         cfg.setPeerClassLoadingEnabled(false);
-=======
->>>>>>> edfefde5
 
         return cfg;
     }
