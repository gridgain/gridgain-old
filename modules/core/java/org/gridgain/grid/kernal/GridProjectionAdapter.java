// @java.file.header

/*  _________        _____ __________________        _____
 *  __  ____/___________(_)______  /__  ____/______ ____(_)_______
 *  _  / __  __  ___/__  / _  __  / _  / __  _  __ `/__  / __  __ \
 *  / /_/ /  _  /    _  /  / /_/ /  / /_/ /  / /_/ / _  /  _  / / /
 *  \____/   /_/     /_/   \_,__/   \____/   \__,_/  /_/   /_/ /_/
 */

package org.gridgain.grid.kernal;

import org.gridgain.grid.*;
import org.gridgain.grid.compute.*;
import org.gridgain.grid.events.*;
import org.gridgain.grid.lang.*;
import org.gridgain.grid.messaging.*;
import org.gridgain.grid.util.lang.*;
import org.gridgain.grid.util.typedef.*;
import org.gridgain.grid.util.typedef.internal.*;
import org.jetbrains.annotations.*;

import java.io.*;
import java.util.*;

import static org.gridgain.grid.kernal.GridNodeAttributes.*;

/**
 * @author @java.author
 * @version @java.version
 */
public class GridProjectionAdapter extends GridMetadataAwareAdapter implements GridProjection, Externalizable {
    /** */
    protected transient GridKernalContext ctx;

    /** */
    private transient GridProjection parent;

    /** */
    private transient GridComputeImpl compute;

    /** */
    private transient GridMessagingImpl messaging;

    /** */
    private transient GridEvents evts;

    /** */
    private String gridName;

    /** */
    private GridPredicate<GridNode> p;

    /** */
    private Set<UUID> ids;

    /**
     * Required by {@link Externalizable}.
     */
    public GridProjectionAdapter() {
        // No-op.
    }

    /**
     * @param parent Parent of this projection.
     * @param ctx Grid kernal context.
     * @param p Predicate.
     */
    protected GridProjectionAdapter(@Nullable GridProjection parent, @Nullable GridKernalContext ctx,
        @Nullable GridPredicate<GridNode> p) {
        this.parent = parent;

        if (ctx != null)
            setKernalContext(ctx);

        this.p = p;

        ids = null;
    }

    /**
     * @param parent Parent of this projection.
     * @param ctx Grid kernal context.
     * @param ids Node IDs.
     */
    protected GridProjectionAdapter(@Nullable GridProjection parent, @Nullable GridKernalContext ctx,
        Set<UUID> ids) {
        this.parent = parent;

        if (ctx != null)
            setKernalContext(ctx);

        assert ids != null;

        this.ids = ids;

        p = F.nodeForNodeIds(ids);
    }

    /**
     * <tt>ctx.gateway().readLock()</tt>
     */
    protected void guard() {
        assert ctx != null;

        ctx.gateway().readLock();
    }

    /**
     * <tt>ctx.gateway().readUnlock()</tt>
     */
    protected void unguard() {
        assert ctx != null;

        ctx.gateway().readUnlock();
    }

    /**
     * <tt>ctx.gateway().lightCheck()</tt>
     */
    protected void lightCheck() {
        assert ctx != null;

        ctx.gateway().lightCheck();
    }

    /**
     * Sets kernal context.
     *
     * @param ctx Kernal context to set.
     */
    protected void setKernalContext(GridKernalContext ctx) {
        assert ctx != null;
        assert this.ctx == null;

        this.ctx = ctx;

        if (parent == null)
            parent = ctx.grid();

        gridName = ctx.gridName();
    }

    /** {@inheritDoc} */
    @Override public final Grid grid() {
        assert ctx != null;

        guard();

        try {
            return ctx.grid();
        }
        finally {
            unguard();
        }
    }

    /** {@inheritDoc} */
    @Override public final GridCompute compute() {
        if (compute == null) {
            assert ctx != null;

            compute = new GridComputeImpl(ctx, this);
        }

        return compute;
    }

    /** {@inheritDoc} */
    @Override public final GridMessaging message() {
        if (messaging == null) {
            assert ctx != null;

            messaging = new GridMessagingImpl(ctx, this);
        }

        return messaging;
    }

    /** {@inheritDoc} */
    @Override public final GridEvents events() {
        if (evts == null) {
            assert ctx != null;

            evts = new GridEventsImpl(ctx, this);
        }

        return evts;
    }

    /** {@inheritDoc} */
    @Override public final GridProjectionMetrics metrics() throws GridException {
        guard();

        try {
            if (nodes().isEmpty())
                throw U.emptyTopologyException();

            return new GridProjectionMetricsImpl(this);
        }
        finally {
            unguard();
        }
    }

    /** {@inheritDoc} */
    @Override public final Collection<GridNode> nodes() {
        guard();

        try {
            if (ids != null) {
                if (ids.isEmpty())
                    return Collections.emptyList();
                else if (ids.size() == 1) {
                    GridNode node = ctx.discovery().node(F.first(ids));

                    return node != null ? Collections.singleton(node) : Collections.<GridNode>emptyList();
                }
                else {
                    Collection<GridNode> nodes = new ArrayList<>(ids.size());

                    for (UUID id : ids) {
                        GridNode node = ctx.discovery().node(id);

                        if (node != null)
                            nodes.add(node);
                    }

                    return nodes;
                }
            }
            else {
                Collection<GridNode> all = ctx.discovery().nodes();

                return p != null ? F.view(all, p) : all;
            }
        }
        finally {
            unguard();
        }
    }

    /** {@inheritDoc} */
    @Override public final GridNode node(UUID id) {
        A.notNull(id, "id");

        guard();

        try {
<<<<<<< HEAD
            GridNode n = ctx.discovery().node(nodeId);

            return n == null || predicate().apply(n) ? n : null;
=======
            if (ids != null)
                return ids.contains(id) ? ctx.discovery().node(id) : null;
            else {
                GridNode node = ctx.discovery().node(id);

                return node != null && (p == null || p.apply(node)) ? node : null;
            }
>>>>>>> 6b576f96
        }
        finally {
            unguard();
        }
    }

    /** {@inheritDoc} */
<<<<<<< HEAD
    @Override public GridNode node() {
        return F.first(nodes());
    }

    /** {@inheritDoc} */
    @Override public GridProjection forPredicate(GridPredicate<GridNode> p) {
=======
    @Override public final GridPredicate<GridNode> predicate() {
        return p != null ? p : F.<GridNode>alwaysTrue();
    }

    /** {@inheritDoc} */
    @Override public final GridProjection forPredicate(GridPredicate<GridNode> p) {
>>>>>>> 6b576f96
        A.notNull(p, "p");

        guard();

        try {
<<<<<<< HEAD
            // Check for Grid projection.
            if (p == F.<GridNode>alwaysTrue())
                return this;

            // Check for Grid projection.
            if (predicate() != F.<GridNode>alwaysTrue())
                p = F.and(p, predicate());

            // New projection will be dynamic.
            return new GridProjectionImpl(this, ctx,  p);
=======
            return new GridProjectionAdapter(this, ctx, this.p != null ? F.and(p, this.p) : p);
>>>>>>> 6b576f96
        }
        finally {
            unguard();
        }
    }

    /** {@inheritDoc} */
    @Override public final GridProjection forAttribute(String n, @Nullable final String v) {
        A.notNull(n, "n");

        return forPredicate(new AttributeFilter(n, v));
    }

    /** {@inheritDoc} */
    @Override public final GridProjection forNode(GridNode node, GridNode... nodes) {
        A.notNull(node, "node");

        guard();

        try {
            Set<UUID> nodeIds;

            if (F.isEmpty(nodes))
                nodeIds = contains(node) ? Collections.singleton(node.id()) : Collections.<UUID>emptySet();
            else {
                nodeIds = new HashSet<>(nodes.length + 1);

                for (GridNode n : nodes)
                    if (contains(n))
                        nodeIds.add(n.id());

                if (contains(node))
                    nodeIds.add(node.id());
            }

            return new GridProjectionAdapter(this, ctx, nodeIds);
        }
        finally {
            unguard();
        }
    }

    /** {@inheritDoc} */
    @Override public final GridProjection forNodes(Collection<? extends GridNode> nodes) {
        A.notEmpty(nodes, "nodes");

        guard();

        try {
            Set<UUID> nodeIds = new HashSet<>(nodes.size());

            for (GridNode n : nodes)
                if (contains(n))
                    nodeIds.add(n.id());

            return new GridProjectionAdapter(this, ctx, nodeIds);
        }
        finally {
            unguard();
        }
    }

    /** {@inheritDoc} */
    @Override public final GridProjection forNodeId(UUID id, UUID... ids) {
        A.notNull(id, "id");

        guard();

<<<<<<< HEAD
    /** {@inheritDoc} */
    @Override public GridProjection forOthers(GridProjection prj) {
        A.notNull(prj, "prj");

        return forPredicate(new NotFilter(prj.predicate()));
    }

    /** {@inheritDoc} */
    @Override public GridProjection forCache(@Nullable String cacheName, @Nullable String... cacheNames) {
        return forPredicate(new CachesFilter(cacheName, cacheNames));
    }
=======
        try {
            Set<UUID> nodeIds;
>>>>>>> 6b576f96

            if (F.isEmpty(ids))
                nodeIds = contains(id) ? Collections.singleton(id) : Collections.<UUID>emptySet();
            else {
                nodeIds = new HashSet<>(ids.length + 1);

                for (UUID id0 : ids) {
                    if (contains(id))
                        nodeIds.add(id0);
                }

                if (contains(id))
                    nodeIds.add(id);
            }

            return new GridProjectionAdapter(this, ctx, nodeIds);
        }
        finally {
            unguard();
        }
    }

    /** {@inheritDoc} */
    @Override public final GridProjection forNodeIds(Collection<UUID> ids) {
        A.notEmpty(ids, "ids");

        guard();

        try {
            Set<UUID> nodeIds = new HashSet<>(ids.size());

            for (UUID id : ids) {
                if (contains(id))
                    nodeIds.add(id);
            }

            return new GridProjectionAdapter(this, ctx, nodeIds);
        }
        finally {
            unguard();
        }
    }

    /** {@inheritDoc} */
    @Override public final GridProjection forOthers(GridNode node) {
        A.notNull(node, "node");

        return forOthers(node.id());
    }

    /** {@inheritDoc} */
    @Override public final GridProjection forRemotes() {
        return forOthers(ctx.localNodeId());
    }

    /**
     * @param nodeId Node ID.
     * @return New projection.
     */
    private GridProjection forOthers(UUID nodeId) {
        assert nodeId != null;

        if (ids != null) {
            guard();

            try {
                Set<UUID> nodeIds = new HashSet<>(ids.size());

                for (UUID id : ids) {
                    if (!nodeId.equals(id))
                        nodeIds.add(id);
                }

                return new GridProjectionAdapter(this, ctx, nodeIds);
            }
            finally {
                unguard();
            }
        }
        else
            return forPredicate(new OthersFilter(nodeId));
    }

    /** {@inheritDoc} */
    @Override public final GridProjection forCache(@Nullable String cacheName, @Nullable String... cacheNames) {
        return forPredicate(new CachesFilter(cacheName, cacheNames));
    }

    /** {@inheritDoc} */
    @Override public final GridProjection forStreamer(@Nullable String streamerName, @Nullable String... streamerNames) {
        return forPredicate(new StreamersFilter(streamerName, streamerNames));
    }

    /** {@inheritDoc} */
    @Override public final GridProjection forHost(GridNode node) {
        A.notNull(node, "node");

        String macs = node.attribute(ATTR_MACS);

        assert macs != null;

        return forAttribute(ATTR_MACS, macs);
    }

    /** {@inheritDoc} */
    @Override public final GridProjection forDaemons() {
        return forPredicate(new DaemonFilter());
    }

    /** {@inheritDoc} */
    @Override public final GridProjection forRandom() {
        return ids != null ? forNodeId(F.rand(ids)) : forNode(F.rand(nodes()));
    }

    /**
     * @param n Node.
     * @return Whether node belongs to this projection.
     */
    private boolean contains(GridNode n) {
        assert n != null;

        return ids != null ? ids.contains(n.id()) : p == null || p.apply(n);
    }

    /**
     * @param id Node ID.
     * @return Whether node belongs to this projection.
     */
    private boolean contains(UUID id) {
        assert id != null;

        if (ids != null)
            return ids.contains(id);
        else {
            GridNode n = ctx.discovery().node(id);

            return n != null && (p == null || p.apply(n));
        }
    }

    /** {@inheritDoc} */
    @Override public void writeExternal(ObjectOutput out) throws IOException {
        U.writeString(out, gridName);

        out.writeBoolean(ids != null);

        if (ids != null)
            out.writeObject(ids);
        else
            out.writeObject(p);
    }

    /** {@inheritDoc} */
    @Override public void readExternal(ObjectInput in) throws IOException, ClassNotFoundException {
        gridName = U.readString(in);

        if (in.readBoolean())
            ids = (Set<UUID>)in.readObject();
        else
            p = (GridPredicate<GridNode>)in.readObject();
    }

    /**
     * Reconstructs object on demarshalling.
     *
     * @return Reconstructed object.
     * @throws ObjectStreamException Thrown in case of demarshalling error.
     */
    protected Object readResolve() throws ObjectStreamException {
        try {
            GridKernal g = GridFactoryEx.gridx(gridName);

            return ids != null ? new GridProjectionAdapter(g, g.context(), ids) :
                p != null ? new GridProjectionAdapter(g, g.context(), p) : g;
        }
        catch (IllegalStateException e) {
            throw U.withCause(new InvalidObjectException(e.getMessage()), e);
        }
    }

    /**
     */
    private static class CachesFilter extends GridPredicate<GridNode> {
        /** Cache name. */
        private final String cacheName;

        /** Cache names. */
        private final String[] cacheNames;

        /**
         * @param cacheName Cache name.
         * @param cacheNames Cache names.
         */
        private CachesFilter(@Nullable String cacheName, @Nullable String[] cacheNames) {
            this.cacheName = cacheName;
            this.cacheNames = cacheNames;
        }

        /** {@inheritDoc} */
        @Override public boolean apply(GridNode n) {
            if (!U.hasCache(n, cacheName))
                return false;

            if (!F.isEmpty(cacheNames))
                for (String cn : cacheNames)
                    if (!U.hasCache(n, cn))
                        return false;

            return true;
        }
    }

    /**
     */
    private static class StreamersFilter extends GridPredicate<GridNode> {
        /** Streamer name. */
        private final String streamerName;

        /** Streamer names. */
        private final String[] streamerNames;

        /**
         * @param streamerName Streamer name.
         * @param streamerNames Streamer names.
         */
        private StreamersFilter(@Nullable String streamerName, @Nullable String[] streamerNames) {
            this.streamerName = streamerName;
            this.streamerNames = streamerNames;
        }

        /** {@inheritDoc} */
        @Override public boolean apply(GridNode n) {
            if (!U.hasStreamer(n, streamerName))
                 return false;

            if (!F.isEmpty(streamerNames))
                for (String sn : streamerNames)
                    if (!U.hasStreamer(n, sn))
                        return false;

            return true;
        }
    }

    /**
     */
    private static class AttributeFilter extends GridPredicate<GridNode> {
        /** Name. */
        private final String name;

        /** Value. */
        private final String val;

        /**
         * @param name Name.
         * @param val Value.
         */
        private AttributeFilter(String name, String val) {
            this.name = name;
            this.val = val;
        }

        /** {@inheritDoc} */
        @Override public boolean apply(GridNode n) {
            return val == null ? n.attributes().containsKey(name) : val.equals(n.attribute(name));
        }
    }

    /**
     */
    private static class DaemonFilter extends GridPredicate<GridNode> {
<<<<<<< HEAD
        /** {@inheritDoc} */
        @Override public boolean apply(GridNode n) {
            return n.isDaemon();
        }
    }

    /**
     */
    private static class NotFilter extends GridPredicate<GridNode> {
        /** */
        private final GridPredicate<GridNode> p;

        /**
         * @param p Predicate.
         */
        private NotFilter(GridPredicate<GridNode> p) {
            this.p = p;
        }

=======
>>>>>>> 6b576f96
        /** {@inheritDoc} */
        @Override public boolean apply(GridNode n) {
            return !p.apply(n);
        }
    }

    /**
     */
    private static class OthersFilter extends GridPredicate<GridNode> {
        /** */
        private final UUID nodeId;

        /**
         * @param nodeId Node ID.
         */
        private OthersFilter(UUID nodeId) {
            this.nodeId = nodeId;
        }

        /** {@inheritDoc} */
        @Override public boolean apply(GridNode n) {
            return !nodeId.equals(n.id());
        }
    }
}<|MERGE_RESOLUTION|>--- conflicted
+++ resolved
@@ -246,11 +246,6 @@
         guard();
 
         try {
-<<<<<<< HEAD
-            GridNode n = ctx.discovery().node(nodeId);
-
-            return n == null || predicate().apply(n) ? n : null;
-=======
             if (ids != null)
                 return ids.contains(id) ? ctx.discovery().node(id) : null;
             else {
@@ -258,48 +253,25 @@
 
                 return node != null && (p == null || p.apply(node)) ? node : null;
             }
->>>>>>> 6b576f96
-        }
-        finally {
-            unguard();
-        }
-    }
-
-    /** {@inheritDoc} */
-<<<<<<< HEAD
-    @Override public GridNode node() {
-        return F.first(nodes());
-    }
-
-    /** {@inheritDoc} */
-    @Override public GridProjection forPredicate(GridPredicate<GridNode> p) {
-=======
+        }
+        finally {
+            unguard();
+        }
+    }
+
+    /** {@inheritDoc} */
     @Override public final GridPredicate<GridNode> predicate() {
         return p != null ? p : F.<GridNode>alwaysTrue();
     }
 
     /** {@inheritDoc} */
     @Override public final GridProjection forPredicate(GridPredicate<GridNode> p) {
->>>>>>> 6b576f96
         A.notNull(p, "p");
 
         guard();
 
         try {
-<<<<<<< HEAD
-            // Check for Grid projection.
-            if (p == F.<GridNode>alwaysTrue())
-                return this;
-
-            // Check for Grid projection.
-            if (predicate() != F.<GridNode>alwaysTrue())
-                p = F.and(p, predicate());
-
-            // New projection will be dynamic.
-            return new GridProjectionImpl(this, ctx,  p);
-=======
             return new GridProjectionAdapter(this, ctx, this.p != null ? F.and(p, this.p) : p);
->>>>>>> 6b576f96
         }
         finally {
             unguard();
@@ -368,22 +340,8 @@
 
         guard();
 
-<<<<<<< HEAD
-    /** {@inheritDoc} */
-    @Override public GridProjection forOthers(GridProjection prj) {
-        A.notNull(prj, "prj");
-
-        return forPredicate(new NotFilter(prj.predicate()));
-    }
-
-    /** {@inheritDoc} */
-    @Override public GridProjection forCache(@Nullable String cacheName, @Nullable String... cacheNames) {
-        return forPredicate(new CachesFilter(cacheName, cacheNames));
-    }
-=======
         try {
             Set<UUID> nodeIds;
->>>>>>> 6b576f96
 
             if (F.isEmpty(ids))
                 nodeIds = contains(id) ? Collections.singleton(id) : Collections.<UUID>emptySet();
@@ -655,31 +613,9 @@
     /**
      */
     private static class DaemonFilter extends GridPredicate<GridNode> {
-<<<<<<< HEAD
         /** {@inheritDoc} */
         @Override public boolean apply(GridNode n) {
             return n.isDaemon();
-        }
-    }
-
-    /**
-     */
-    private static class NotFilter extends GridPredicate<GridNode> {
-        /** */
-        private final GridPredicate<GridNode> p;
-
-        /**
-         * @param p Predicate.
-         */
-        private NotFilter(GridPredicate<GridNode> p) {
-            this.p = p;
-        }
-
-=======
->>>>>>> 6b576f96
-        /** {@inheritDoc} */
-        @Override public boolean apply(GridNode n) {
-            return !p.apply(n);
         }
     }
 
