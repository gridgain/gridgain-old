--- conflicted
+++ resolved
@@ -399,12 +399,9 @@
             drProc = (GridDrProcessor)comp;
         else if (comp instanceof GridVersionProcessor)
             verProc = (GridVersionProcessor)comp;
-<<<<<<< HEAD
         else if (comp instanceof GridHadoopProcessorAdapter)
             hadoopProc = (GridHadoopProcessorAdapter)comp;
 
-=======
->>>>>>> 31f1a4bd
         else
             assert false : "Unknown manager class: " + comp.getClass();
 
