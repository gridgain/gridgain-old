/* @java.file.header */

/*  _________        _____ __________________        _____
 *  __  ____/___________(_)______  /__  ____/______ ____(_)_______
 *  _  / __  __  ___/__  / _  __  / _  / __  _  __ `/__  / __  __ \
 *  / /_/ /  _  /    _  /  / /_/ /  / /_/ /  / /_/ / _  /  _  / / /
 *  \____/   /_/     /_/   \_,__/   \____/   \__,_/  /_/   /_/ /_/
 */

package org.gridgain.grid.kernal.processors.rest.client.message;

import org.gridgain.grid.util.typedef.internal.*;
import org.gridgain.portable.*;

import java.io.*;
import java.util.*;

/**
 * Node bean.
 */
public class GridClientNodeBean implements Externalizable, GridPortable {
    /** */
    private static final long serialVersionUID = 0L;

<<<<<<< HEAD
    /** */
    public static final int PORTABLE_TYPE_ID = -4;

=======
>>>>>>> 853dd3e6
    /** Node ID */
    private UUID nodeId;

    /** Consistent ID. */
    private Object consistentId;

    /** REST TCP server addresses. */
    private Collection<String> tcpAddrs;

    /** REST TCP server host names. */
    private Collection<String> tcpHostNames;

    /** REST HTTP server addresses. */
    private Collection<String> jettyAddrs;

    /** REST HTTP server host names. */
    private Collection<String> jettyHostNames;

    /** Rest binary port. */
    private int tcpPort;

    /** Rest HTTP(S) port. */
    private int jettyPort;

    /** Metrics. */
    private GridClientNodeMetricsBean metrics;

    /** Node attributes. */
    private Map<String, Object> attrs;

    /** Mode for cache with {@code null} name. */
    private String dfltCacheMode;

    /** Node caches. */
    private Map<String, String> caches;

    /** Default replica count for partitioned cache. */
    private int replicaCnt;

    /**
     * Gets node ID.
     *
     * @return Node Id.
     */
    public UUID getNodeId() {
        return nodeId;
    }

    /**
     * Sets node ID.
     *
     * @param nodeId Node ID.
     */
    public void setNodeId(UUID nodeId) {
        this.nodeId = nodeId;
    }

    /**
     * @return Consistent ID.
     */
    public Object getConsistentId() {
        return consistentId;
    }

    /**
     * @param consistentId New consistent ID.
     */
    public void setConsistentId(Object consistentId) {
        this.consistentId = consistentId;
    }

    /**
     * Gets REST TCP server addresses.
     *
     * @return REST TCP server addresses.
     */
    public Collection<String> getTcpAddresses() {
        return tcpAddrs;
    }

    /**
     * Gets REST TCP server host names.
     *
     * @return REST TCP server host names.
     */
    public Collection<String> getTcpHostNames() {
        return tcpHostNames;
    }

    /**
     * Sets REST TCP server addresses.
     *
     * @param tcpAddrs REST TCP server addresses.
     */
    public void setTcpAddresses(Collection<String> tcpAddrs) {
        this.tcpAddrs = tcpAddrs;
    }

    /**
     * Sets REST TCP server host names.
     *
     * @param tcpHostNames REST TCP server host names.
     */
    public void setTcpHostNames(Collection<String> tcpHostNames) {
        this.tcpHostNames = tcpHostNames;
    }

    /**
     * Gets REST HTTP server addresses.
     *
     * @return REST HTTP server addresses.
     */
    public Collection<String> getJettyAddresses() {
        return jettyAddrs;
    }

    /**
     * Gets REST HTTP server host names.
     *
     * @return REST HTTP server host names.
     */
    public Collection<String> getJettyHostNames() {
        return jettyHostNames;
    }

    /**
     * Sets REST HTTP server addresses.
     *
     * @param jettyAddrs REST HTTP server addresses.
     */
    public void setJettyAddresses(Collection<String> jettyAddrs) {
        this.jettyAddrs = jettyAddrs;
    }

    /**
     * Sets REST HTTP server host names.
     *
     * @param jettyHostNames REST HTTP server host names.
     */
    public void setJettyHostNames(Collection<String> jettyHostNames) {
        this.jettyHostNames = jettyHostNames;
    }

    /**
     * Gets metrics.
     *
     * @return Metrics.
     */
    public GridClientNodeMetricsBean getMetrics() {
        return metrics;
    }

    /**
     * Sets metrics.
     *
     * @param metrics Metrics.
     */
    public void setMetrics(GridClientNodeMetricsBean metrics) {
        this.metrics = metrics;
    }

    /**
     * Gets attributes.
     *
     * @return Attributes.
     */
    public Map<String, Object> getAttributes() {
        return attrs;
    }

    /**
     * Sets attributes.
     *
     * @param attrs Attributes.
     */
    public void setAttributes(Map<String, Object> attrs) {
        this.attrs = attrs;
    }

    /**
     * Gets REST binary protocol port.
     *
     * @return Port on which REST binary protocol is bound.
     */
    public int getTcpPort() {
        return tcpPort;
    }

    /**
     * Gets REST http protocol port.
     *
     * @return Http port.
     */
    public int getJettyPort() {
        return jettyPort;
    }

    /**
     * Sets REST http port.
     *
     * @param jettyPort REST http port.
     */
    public void setJettyPort(int jettyPort) {
        this.jettyPort = jettyPort;
    }

    /**
     * Gets configured node caches.
     *
     * @return Map where key is cache name and value is cache mode ("LOCAL", "REPLICATED", "PARTITIONED").
     */
    public Map<String, String> getCaches() {
        return caches;
    }

    /**
     * Sets configured node caches.
     *
     * @param caches Map where key is cache name and value is cache mode ("LOCAL", "REPLICATED", "PARTITIONED").
     */
    public void setCaches(Map<String, String> caches) {
        this.caches = caches;
    }

    /**
     * Gets mode for cache with null name.
     *
     * @return Default cache mode.
     */
    public String getDefaultCacheMode() {
        return dfltCacheMode;
    }

    /**
     * Sets mode for default cache.
     *
     * @param dfltCacheMode Default cache mode.
     */
    public void setDefaultCacheMode(String dfltCacheMode) {
        this.dfltCacheMode = dfltCacheMode;
    }

    /**
     * Gets node replica count on consistent hash ring.
     *
     * @return Node replica count.
     */
    public int getReplicaCount() {
        return replicaCnt;
    }

    /**
     * Sets node replica count on consistent hash ring.
     *
     * @param replicaCnt Node replica count.
     */
    public void setReplicaCount(int replicaCnt) {
        this.replicaCnt = replicaCnt;
    }

    /**
     * Sets REST binary protocol port.
     *
     * @param tcpPort Port on which REST binary protocol is bound.
     */
    public void setTcpPort(int tcpPort) {
        this.tcpPort = tcpPort;
    }

    /** {@inheritDoc} */
    @Override public int hashCode() {
        return nodeId != null ? nodeId.hashCode() : 0;
    }

    /** {@inheritDoc} */
    @Override public boolean equals(Object obj) {
        if (this == obj)
            return true;

        if (obj == null || getClass() != obj.getClass())
            return false;

        GridClientNodeBean other = (GridClientNodeBean)obj;

        return nodeId == null ? other.nodeId == null : nodeId.equals(other.nodeId);
    }

    /** {@inheritDoc} */
    @Override public void writePortable(GridPortableWriter writer) throws GridPortableException {
        GridPortableRawWriter raw = writer.rawWriter();

        raw.writeInt(tcpPort);
        raw.writeInt(jettyPort);
        raw.writeInt(replicaCnt);
        raw.writeString(dfltCacheMode);
        raw.writeMap(attrs);
        raw.writeMap(caches);
        raw.writeCollection(tcpAddrs);
        raw.writeCollection(tcpHostNames);
        raw.writeCollection(jettyAddrs);
        raw.writeCollection(jettyHostNames);
        raw.writeUuid(nodeId);
        raw.writeObject(consistentId);
        raw.writeObject(metrics);
    }

    /** {@inheritDoc} */
    @Override public void readPortable(GridPortableReader reader) throws GridPortableException {
        GridPortableRawReader raw = reader.rawReader();

        tcpPort = raw.readInt();
        jettyPort = raw.readInt();
        replicaCnt = raw.readInt();
        dfltCacheMode = raw.readString();
        attrs = raw.readMap();
        caches = raw.readMap();
        tcpAddrs = raw.readCollection();
        tcpHostNames = raw.readCollection();
        jettyAddrs = raw.readCollection();
        jettyHostNames = raw.readCollection();
        nodeId = raw.readUuid();
        consistentId = raw.readObject();
        metrics = (GridClientNodeMetricsBean)raw.readObject();
    }

    /** {@inheritDoc} */
    @Override public void writeExternal(ObjectOutput out) throws IOException {
        out.writeInt(tcpPort);
        out.writeInt(jettyPort);
        out.writeInt(replicaCnt);

        U.writeString(out, dfltCacheMode);

        U.writeMap(out, attrs);
        U.writeMap(out, caches);

        U.writeCollection(out, tcpAddrs);
        U.writeCollection(out, tcpHostNames);
        U.writeCollection(out, jettyAddrs);
        U.writeCollection(out, jettyHostNames);

        U.writeUuid(out, nodeId);

        out.writeObject(consistentId);
        out.writeObject(metrics);
    }

    /** {@inheritDoc} */
    @Override public void readExternal(ObjectInput in) throws IOException, ClassNotFoundException {
        tcpPort = in.readInt();
        jettyPort = in.readInt();
        replicaCnt = in.readInt();

        dfltCacheMode = U.readString(in);

        attrs = U.readMap(in);
        caches = U.readMap(in);

        tcpAddrs = U.readCollection(in);
        tcpHostNames = U.readCollection(in);
        jettyAddrs = U.readCollection(in);
        jettyHostNames = U.readCollection(in);

        nodeId = U.readUuid(in);

        consistentId = in.readObject();
        metrics = (GridClientNodeMetricsBean)in.readObject();
    }

    /** {@inheritDoc} */
    @Override public String toString() {
        return "GridClientNodeBean [id=" + nodeId + ']';
    }
}<|MERGE_RESOLUTION|>--- conflicted
+++ resolved
@@ -22,12 +22,6 @@
     /** */
     private static final long serialVersionUID = 0L;
 
-<<<<<<< HEAD
-    /** */
-    public static final int PORTABLE_TYPE_ID = -4;
-
-=======
->>>>>>> 853dd3e6
     /** Node ID */
     private UUID nodeId;
 
