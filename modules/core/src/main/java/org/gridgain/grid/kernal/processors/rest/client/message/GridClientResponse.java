/* @java.file.header */

/*  _________        _____ __________________        _____
 *  __  ____/___________(_)______  /__  ____/______ ____(_)_______
 *  _  / __  __  ___/__  / _  __  / _  / __  _  __ `/__  / __  __ \
 *  / /_/ /  _  /    _  /  / /_/ /  / /_/ /  / /_/ / _  /  _  / / /
 *  \____/   /_/     /_/   \_,__/   \____/   \__,_/  /_/   /_/ /_/
 */

package org.gridgain.grid.kernal.processors.rest.client.message;

import org.gridgain.grid.util.typedef.internal.*;
import org.gridgain.portable.*;

import java.io.*;

/**
 * Bean representing client operation result.
 */
public class GridClientResponse extends GridClientAbstractMessage {
    /** */
    private static final long serialVersionUID = 0L;

<<<<<<< HEAD
    /** */
    public static final int PORTABLE_TYPE_ID = -6;

=======
>>>>>>> 853dd3e6
    /** Command succeeded. */
    public static final int STATUS_SUCCESS = 0;

    /** Command failed. */
    public static final int STATUS_FAILED = 1;

    /** Authentication failure. */
    public static final int STATUS_AUTH_FAILURE = 2;

    /** Operation security failure. */
    public static final int STATUS_SECURITY_CHECK_FAILED = 3;

    /** Success flag */
    private int successStatus;

    /** Error message, if any. */
    private String errorMsg;

    /** Result object. */
    private Object res;

    /**
     * @return {@code True} if this request was successful.
     */
    public int successStatus() {
        return successStatus;
    }

    /**
     * @param successStatus Whether request was successful.
     */
    public void successStatus(int successStatus) {
        this.successStatus = successStatus;
    }

    /**
     * @return Error message, if any error occurred, or {@code null}.
     */
    public String errorMessage() {
        return errorMsg;
    }

    /**
     * @param errorMsg Error message, if any error occurred.
     */
    public void errorMessage(String errorMsg) {
        this.errorMsg = errorMsg;
    }

    /**
     * @return Request result.
     */
    public Object result() {
        return res;
    }

    /**
     * @param res Request result.
     */
    public void result(Object res) {
        this.res = res;
    }

    /** {@inheritDoc} */
    @Override public void writePortable(GridPortableWriter writer) throws GridPortableException {
        super.writePortable(writer);

        GridPortableRawWriter raw = writer.rawWriter();

        raw.writeInt(successStatus);
        raw.writeString(errorMsg);
        raw.writeObject(res);
    }

    /** {@inheritDoc} */
    @Override public void readPortable(GridPortableReader reader) throws GridPortableException {
        super.readPortable(reader);

        GridPortableRawReader raw = reader.rawReader();

        successStatus = raw.readInt();
        errorMsg = raw.readString();
        res = raw.readObject();
    }

    /** {@inheritDoc} */
    @Override public void writeExternal(ObjectOutput out) throws IOException {
        super.writeExternal(out);

        out.writeInt(successStatus);

        U.writeString(out, errorMsg);

        out.writeObject(res);
    }

    /** {@inheritDoc} */
    @Override public void readExternal(ObjectInput in) throws IOException, ClassNotFoundException {
        super.readExternal(in);

        successStatus = in.readInt();

        errorMsg = U.readString(in);

        res = in.readObject();
    }

    /** {@inheritDoc} */
    @Override public String toString() {
        return getClass().getSimpleName() + " [clientId=" + clientId() + ", reqId=" + requestId() + ", " +
            "destId=" + destinationId() + ", status=" + successStatus + ", errMsg=" + errorMessage() +
            ", result=" + res + "]";
    }
}<|MERGE_RESOLUTION|>--- conflicted
+++ resolved
@@ -21,12 +21,6 @@
     /** */
     private static final long serialVersionUID = 0L;
 
-<<<<<<< HEAD
-    /** */
-    public static final int PORTABLE_TYPE_ID = -6;
-
-=======
->>>>>>> 853dd3e6
     /** Command succeeded. */
     public static final int STATUS_SUCCESS = 0;
 
